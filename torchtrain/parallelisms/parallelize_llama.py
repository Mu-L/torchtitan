# Copyright (c) Meta Platforms, Inc. and affiliates.
# This software may be used and distributed according to the terms of the Llama 2 Community License Agreement.

# this file applies the PTD parallelisms and various training techniques to the
# llama model, i.e. activation checkpointing, etc.

from collections import defaultdict
from typing import Tuple

import torch
from pippy import annotate_split_points, Pipe, PipeSplitWrapper
from torch.distributed._tensor import Replicate, Shard

from torch.distributed.algorithms._checkpoint.checkpoint_wrapper import (
    checkpoint_wrapper as ptd_checkpoint_wrapper,
    CheckpointImpl,
)
from torch.distributed.fsdp import (
    BackwardPrefetch,
    FullyShardedDataParallel as FSDP,
    MixedPrecision,
    ShardingStrategy,
)
from torch.distributed.fsdp.wrap import enable_wrap, wrap
from torch.distributed.tensor.parallel import (
    ColwiseParallel,
    parallelize_module,
    PrepareModuleInput,
    RowwiseParallel,
    SequenceParallel,
)

from torch.utils.checkpoint import _pt2_selective_checkpoint_context_fn_gen, checkpoint

from torchtrain.config_manager import JobConfig
from torchtrain.logging_utils import logger
from torchtrain.meta_init import meta_to_real_init_fn


# for selective AC
no_recompute_list = {
    torch.ops.aten.mm.default,
    torch.ops.aten._scaled_dot_product_efficient_attention.default,
    torch.ops.aten._scaled_dot_product_flash_attention.default,
    torch.ops.c10d_functional.reduce_scatter_tensor.default,
}


# Uses PTD FSDP AC wrapper
# currently selective per op and per layer checkpointing are supported
def checkpoint_wrapper(module, config):
    if config.mode == "selective" and config.selective_ac_option == "op":

        def _get_custom_policy(meta):
            def _custom_policy(mode, func, *args, **kwargs):
                mm_count_key = f"{mode}_mm_count"
                if func == torch.ops.aten.mm.default:
                    meta[mm_count_key] += 1
                # Saves output of all compute ops, except every second mm
                return func in no_recompute_list and not (
                    func == torch.ops.aten.mm.default and meta[mm_count_key] % 2 == 0
                )

            return _custom_policy

        def selective_checkpointing_context_fn():
            meta = defaultdict(int)
            return _pt2_selective_checkpoint_context_fn_gen(_get_custom_policy(meta))

        return ptd_checkpoint_wrapper(
            module,
            checkpoint_impl=CheckpointImpl.NO_REENTRANT,
            checkpoint_fn=checkpoint,
            context_fn=selective_checkpointing_context_fn,
            use_reentrant=False,
            preserve_rng_state=False,
        )
    elif config.mode == "full":
        # full AC
        return ptd_checkpoint_wrapper(
            module,
            checkpoint_impl=CheckpointImpl.NO_REENTRANT,
            checkpoint_fn=checkpoint,
            use_reentrant=False,
            preserve_rng_state=False,
        )

    elif config.mode == "selective" and config.selective_ac_option.isdigit():
        """enables selective checkpointing of candidate layers.
        Usage:
        'selective_ac_option' with a positive 'int' value in config controls which layers to checkpoint.
        1 == checkpointing every one (all).
        2 == checkpoint every 2nd one
        """
        every_x_layer = int(config.selective_ac_option)
        assert (
            every_x_layer >= 0
        ), f"selective layer AC policy (every_x_layer) expects a positive integer, received {every_x_layer}"

        checkpoint_wrapper.__dict__.setdefault("_count", 0)

        checkpoint_wrapper._count += 1
        if not every_x_layer or checkpoint_wrapper._count % every_x_layer == 0:
            return ptd_checkpoint_wrapper(
                module,
                checkpoint_impl=CheckpointImpl.NO_REENTRANT,
                checkpoint_fn=checkpoint,
                use_reentrant=False,
                preserve_rng_state=False,
            )
        # skip activation checkpointing and store activations for this layer
        else:
            return module

    else:
        raise NotImplementedError(
            "Unknown AC type or AC config. Only selective op and selective layer ac implemented currently."
        )


def get_tp_parallel_strategy(
    job_config: JobConfig,
) -> Tuple[RowwiseParallel, ColwiseParallel]:
    """Get the parallel strategy for the transformer model.

    This function handles the special case of using float8 with tensor parallelism.
    """
    if job_config.training.fp8_linear == "dynamic":
        from float8_experimental.float8_tensor_parallel import (
            Float8ColwiseParallel,
            Float8RowwiseParallel,
        )

        return Float8RowwiseParallel, Float8ColwiseParallel
    return RowwiseParallel, ColwiseParallel


def parallelize_llama(model, world_mesh, parallel_dims, job_config: JobConfig):
    """
    Apply parallelisms to the model, including PTD parallelisms, and AC.

    NOTE: the model passed in preferrablably shoule be a meta device model,
    otherwise the model needs to be small enough on GPU or can fit into CPU.
    """
    # apply PTD parallelisms
    if parallel_dims.pp_enabled:
        pp_mesh = world_mesh["pp"]
        stage_idx = pp_mesh.get_local_rank()
        layers_per_rank = len(model.layers) // parallel_dims.pp
        for i in range(1, parallel_dims.pp):
            annotate_split_points(
                model,
                {
                    f"layers.{i * layers_per_rank}": PipeSplitWrapper.SplitPoint.BEGINNING
                },
            )

        # Get example input
        label_shape = input_shape = (8, 2048)  # TODO
        input_ids = torch.randint(
            model.vocab_size, input_shape, dtype=torch.int64, device="meta"
        )
        labels = torch.randint(
            model.vocab_size, label_shape, dtype=torch.int64, device="meta"
        )
        print("input_ids: ", input_ids.shape, input_ids.dtype)
        print("labels: ", labels.shape, labels.dtype)

        # Create a pipeline representation from the model
        pipe = Pipe.from_tracing(model, parallel_dims.pp, example_args=(input_ids,))
        model = pipe.get_stage_module(stage_idx)

    # First we apply Tensor Parallelism if it's enabled
    if parallel_dims.tp_enabled:
        tp_mesh = world_mesh["tp"]
        tp_degree = job_config.training.tensor_parallel_degree

        row_parallel_strategy, col_parallel_strategy = get_tp_parallel_strategy(
            job_config
        )

        # First:
        # 1. parallelize the first embedding and the last linear proj layer
        # 2. parallelize the root norm layer by sequence dim
        # 3. shard the first layer of transformer block
        model = parallelize_module(
            model,
            tp_mesh,
            {
                "embeddings.tok_embeddings": RowwiseParallel(
                    input_layouts=Replicate(),
                ),
                "output": col_parallel_strategy(
                    input_layouts=Shard(0),
                    output_layouts=Shard(-1)
                    if parallel_dims.loss_parallel_enabled
                    else Replicate(),
                    use_local_output=not parallel_dims.loss_parallel_enabled,
                ),
                "norm": SequenceParallel(sequence_dim=0),
                "layers.0": PrepareModuleInput(
                    input_layouts=(Replicate(), None),
                    desired_input_layouts=(Shard(0), None),
                    use_local_output=True,
                ),
            },
        )

        # apply tensor + sequence parallelism to every transformer block
        for layer_id, transformer_block in enumerate(model.layers):
            layer_plan = {
                "attention": PrepareModuleInput(
                    input_layouts=(Shard(0), None),
                    desired_input_layouts=(Replicate(), None),
                ),
                "attention.wq": col_parallel_strategy(),
                "attention.wk": col_parallel_strategy(),
                "attention.wv": col_parallel_strategy(),
                "attention.wo": row_parallel_strategy(output_layouts=Shard(0)),
                "attention_norm": SequenceParallel(sequence_dim=0),
                "feed_forward": PrepareModuleInput(
                    input_layouts=(Shard(0),),
                    desired_input_layouts=(Replicate(),),
                ),
                "feed_forward.w1": col_parallel_strategy(),
                "feed_forward.w2": row_parallel_strategy(output_layouts=Shard(0)),
                "feed_forward.w3": col_parallel_strategy(),
                "ffn_norm": SequenceParallel(sequence_dim=0),
            }

            # adjust num_heads in attention layer to local heads
            attn_layer = transformer_block.attention
            attn_layer.n_heads = attn_layer.n_heads // tp_degree
            attn_layer.n_kv_heads = attn_layer.n_kv_heads // tp_degree

            parallelize_module(
                module=transformer_block,
                device_mesh=tp_mesh,
                parallelize_plan=layer_plan,
            )

        logger.info("Applied Sequence Parallelism to the model")

    if parallel_dims.dp_enabled:
        dp_mesh = world_mesh["dp"]

        fsdp_config = {
            "mixed_precision": MixedPrecision(
                param_dtype=torch.bfloat16,
                # TODO: see whether we should expose a option to user
                reduce_dtype=torch.float32,
            ),
            "sharding_strategy": ShardingStrategy.FULL_SHARD,
            "backward_prefetch": BackwardPrefetch.BACKWARD_PRE,
            # When torch.compile is active, it requires us to set use_orig_params=True
            "use_orig_params": True,
            "device_mesh": dp_mesh,
            "param_init_fn": meta_to_real_init_fn,
        }

        ac_mode = job_config.activation_checkpoint.mode
        with enable_wrap(wrapper_cls=FSDP, **fsdp_config):
            for layer_id, transformer_block in enumerate(model.layers):
                # apply AC to the transformer block
                if ac_mode in ("full", "selective"):
                    # wrap the transformer block with checkpoint wrapper, using config settings
                    transformer_block = checkpoint_wrapper(
                        transformer_block, job_config.activation_checkpoint
                    )

                # Wraps each layer with FSDP
                model.layers[layer_id] = wrap(transformer_block)

            # wrap the rest layers with FSDP
            model = wrap(model)

        if ac_mode in ("full", "selective"):
            logger.info(f"Applied {ac_mode} activation checkpointing to the model")
        logger.info("Applied FSDP to the model")
    else:
        meta_to_real_init_fn(model)
        model.cuda()

<<<<<<< HEAD
    if parallel_dims.pp_enabled:
        setattr(pipe.split_gm, f"submod_{stage_idx}", model)
        return pipe
    else:
        # TODO figure out PP compatible deferred initialization
        # we have now moved from meta to device,
        # reset parameters for proper initialization
        model.reset_parameters()
        logger.info("Model fully initialized via reset_parameters")
=======
    # TODO(whc) - proposal: remove this call, and assert that we always load a checkpoint
    # we have now moved from meta to device,
    # reset parameters for proper initialization
    model.reset_parameters()
    logger.info("Model fully initialized via reset_parameters")
>>>>>>> 49013588

    return model<|MERGE_RESOLUTION|>--- conflicted
+++ resolved
@@ -281,22 +281,14 @@
         meta_to_real_init_fn(model)
         model.cuda()
 
-<<<<<<< HEAD
     if parallel_dims.pp_enabled:
         setattr(pipe.split_gm, f"submod_{stage_idx}", model)
         return pipe
     else:
-        # TODO figure out PP compatible deferred initialization
+        # TODO(whc) - proposal: remove this call, and assert that we always load a checkpoint
         # we have now moved from meta to device,
         # reset parameters for proper initialization
         model.reset_parameters()
         logger.info("Model fully initialized via reset_parameters")
-=======
-    # TODO(whc) - proposal: remove this call, and assert that we always load a checkpoint
-    # we have now moved from meta to device,
-    # reset parameters for proper initialization
-    model.reset_parameters()
-    logger.info("Model fully initialized via reset_parameters")
->>>>>>> 49013588
 
     return model